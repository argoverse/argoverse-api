--- conflicted
+++ resolved
@@ -237,11 +237,7 @@
                     )
 
                 if generate_video_only:
-<<<<<<< HEAD
-                    video_writer.add_frame(img[:, :, ::-1])
-=======
                     video_writer.add_frame(rgb_frame=img[:, :, ::-1])
->>>>>>> 6c360f3f
                 else:
                     cv2.imwrite(save_img_fpath, img)
                     saved_img_fpaths += [save_img_fpath]
@@ -289,16 +285,6 @@
             accum = p.starmap(dump_clipped_3d_cuboids_to_images, single_process_args)
 
     else:
-<<<<<<< HEAD
-        dump_clipped_3d_cuboids_to_images(
-            log_ids,
-            args.max_num_images_to_render * 9,
-            args.dataset_dir,
-            args.experiment_prefix,
-            not args.no_motion_compensation,
-            args.omit_centerlines,
-            args.generate_video_only,
-=======
         # run in a single process, instead
         dump_clipped_3d_cuboids_to_images(
             log_ids=log_ids,
@@ -308,7 +294,6 @@
             motion_compensate=not args.no_motion_compensation,
             omit_centerlines=args.omit_centerlines,
             generate_video_only=args.generate_video_only,
->>>>>>> 6c360f3f
         )
 
 
