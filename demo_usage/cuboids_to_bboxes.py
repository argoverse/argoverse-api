--- conflicted
+++ resolved
@@ -57,11 +57,7 @@
 ) -> np.ndarray:
     """
     Args:
-<<<<<<< HEAD
         city_SE3_egovehicle: SE(3) transformation representing egovehicle to city transformation
-=======
-        city_SE3_egovehicle: SE3 transformation representing egovehicle to city transformation
->>>>>>> a9abeb47
         img: Array of shape (M,N,3) representing updated image
         city_name: str, string representing city name, i.e. 'PIT' or 'MIA'
         avm: instance of ArgoverseMap
@@ -195,7 +191,7 @@
                 img = imageio.imread(im_fpath)[:, :, ::-1].copy()
                 camera_config = get_calibration_config(log_calib_data, camera_name)
                 planes = generate_frustum_planes(camera_config.intrinsic.copy(), camera_name)
-<<<<<<< HEAD
+
                 if not omit_centerlines:
                     img = plot_lane_centerlines_in_img(
                         lidar_pts,
@@ -206,17 +202,6 @@
                         camera_config,
                         planes,
                     )
-=======
-                img = plot_lane_centerlines_in_img(
-                    lidar_pts,
-                    city_SE3_egovehicle,
-                    img,
-                    city_name,
-                    avm,
-                    camera_config,
-                    planes,
-                )
->>>>>>> a9abeb47
 
                 for label_idx, label in enumerate(labels):
                     obj_rec = json_label_dict_to_obj_record(label)
