--- conflicted
+++ resolved
@@ -57,12 +57,8 @@
         "lap",
         "matplotlib",
         "motmetrics==1.1.3",
-<<<<<<< HEAD
+        "numba",
         "numpy==1.21.1",
-=======
-        "numba",
-        "numpy==1.19",
->>>>>>> ceaee0f0
         "omegaconf==2.1.0",
         "opencv-python>=4.1.0.25",
         "pandas>=0.23.1",
