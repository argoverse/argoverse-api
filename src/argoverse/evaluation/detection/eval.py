--- conflicted
+++ resolved
@@ -66,16 +66,13 @@
 
 import numpy as np
 import pandas as pd
+from pandas import DataFrame
+
 from argoverse.evaluation.detection.constants import (N_TP_ERRORS,
                                                       SIGNIFICANT_DIGITS,
                                                       STATISTIC_NAMES)
 from argoverse.evaluation.detection.utils import (DetectionCfg, accumulate,
-<<<<<<< HEAD
-                                                  calc_ap)
-from pandas import DataFrame
-=======
                                                   calc_ap, plot)
->>>>>>> 38707803
 
 logger = logging.getLogger(__name__)
 
